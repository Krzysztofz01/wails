package cmd

import (
	"encoding/json"
	"fmt"
	"io/ioutil"
	"os"
	"path/filepath"
	"sort"
	"strings"

	"github.com/leaanthony/slicer"
)

// PackageManager indicates different package managers
type PackageManager int

const (
	// UNKNOWN package manager
	UNKNOWN PackageManager = iota
	// NPM package manager
	NPM
	// YARN package manager
	YARN
)

type author struct {
	Name  string `json:"name"`
	Email string `json:"email"`
}

type frontend struct {
	Dir     string `json:"dir"`
	Install string `json:"install"`
	Build   string `json:"build"`
	Bridge  string `json:"bridge"`
	Serve   string `json:"serve"`
}

type framework struct {
	Name     string            `json:"name"`
	BuildTag string            `json:"buildtag"`
	Options  map[string]string `json:"options,omitempty"`
}

// ProjectHelper is a helper struct for managing projects
type ProjectHelper struct {
	log       *Logger
	system    *SystemHelper
	templates *TemplateHelper
}

// NewProjectHelper creates a new Project helper struct
func NewProjectHelper() *ProjectHelper {
	return &ProjectHelper{
		log:       NewLogger(),
		system:    NewSystemHelper(),
		templates: NewTemplateHelper(),
	}
}

// GenerateProject generates a new project using the options given
func (ph *ProjectHelper) GenerateProject(projectOptions *ProjectOptions) error {

	// Calculate project path
	projectPath, err := filepath.Abs(projectOptions.OutputDirectory)
	if err != nil {
		return err
	}

	_ = projectPath

	if fs.DirExists(projectPath) {
		return fmt.Errorf("directory '%s' already exists", projectPath)
	}

	// Create project directory
	err = fs.MkDir(projectPath)
	if err != nil {
		return err
	}

	// Create and save project config
	err = projectOptions.WriteProjectConfig()
	if err != nil {
		return err
	}

	err = ph.templates.InstallTemplate(projectPath, projectOptions)
	if err != nil {
		return err
	}

	// // If we are on windows, dump a windows_resource.json
	// if runtime.GOOS == "windows" {
	// 	ph.GenerateWindowsResourceConfig(projectOptions)
	// }

	return nil
}

// // GenerateWindowsResourceConfig generates the default windows resource file
// func (ph *ProjectHelper) GenerateWindowsResourceConfig(po *ProjectOptions) {

// 	fmt.Println(buffer.String())

// 	// vi.Build()
// 	// vi.Walk()
// 	// err := vi.WriteSyso(outPath, runtime.GOARCH)
// }

// LoadProjectConfig loads the project config from the given directory
func (ph *ProjectHelper) LoadProjectConfig(dir string) (*ProjectOptions, error) {
	po := ph.NewProjectOptions()
	err := po.LoadConfig(dir)
	return po, err
}

// NewProjectOptions creates a new default set of project options
func (ph *ProjectHelper) NewProjectOptions() *ProjectOptions {
	result := ProjectOptions{
		Name:        "",
		Description: "Enter your project description",
		Version:     "0.1.0",
		BinaryName:  "",
		system:      ph.system,
		log:         ph.log,
		templates:   ph.templates,
		Author:      &author{},
	}

	// Populate system config
	config, err := ph.system.LoadConfig()
	if err == nil {
		result.Author.Name = config.Name
		result.Author.Email = config.Email
	}

	return &result
}

// ProjectOptions holds all the options available for a project
type ProjectOptions struct {
	Name                   string    `json:"name"`
	Description            string    `json:"description"`
	Author                 *author   `json:"author,omitempty"`
	Version                string    `json:"version"`
	OutputDirectory        string    `json:"-"`
	UseDefaults            bool      `json:"-"`
	Template               string    `json:"-"`
	BinaryName             string    `json:"binaryname"`
	FrontEnd               *frontend `json:"frontend,omitempty"`
	NPMProjectName         string    `json:"-"`
	system                 *SystemHelper
	log                    *Logger
	templates              *TemplateHelper
	selectedTemplate       *TemplateDetails
	WailsVersion           string
	typescriptDefsFilename string
<<<<<<< HEAD
=======
	Verbose                bool `json:"-"`
	CrossCompile           bool
	Platform               string
	Architecture           string
>>>>>>> 6fc419ab
}

// Defaults sets the default project template
func (po *ProjectOptions) Defaults() {
	po.Template = "vuebasic"
	po.WailsVersion = Version
}

// SetTypescriptDefsFilename indicates that we want to generate typescript bindings to the given file
func (po *ProjectOptions) SetTypescriptDefsFilename(filename string) {
	po.typescriptDefsFilename = filename
}

// GetNPMBinaryName returns the type of package manager used by the project
func (po *ProjectOptions) GetNPMBinaryName() (PackageManager, error) {
	if po.FrontEnd == nil {
		return UNKNOWN, fmt.Errorf("No frontend specified in project options")
	}

	if strings.Index(po.FrontEnd.Install, "npm") > -1 {
		return NPM, nil
	}

	if strings.Index(po.FrontEnd.Install, "yarn") > -1 {
		return YARN, nil
	}

	return UNKNOWN, nil
}

// PromptForInputs asks the user to input project details
func (po *ProjectOptions) PromptForInputs() error {

	processProjectName(po)

	processBinaryName(po)

	err := processOutputDirectory(po)
	if err != nil {
		return err
	}

	// Process Templates
	templateList := slicer.Interface()
	options := slicer.String()
	templateDetails, err := po.templates.GetTemplateDetails()
	if err != nil {
		return err
	}

	if po.Template != "" {
		// Check template is valid if given
		if templateDetails[po.Template] == nil {
			keys := make([]string, 0, len(templateDetails))
			for k := range templateDetails {
				keys = append(keys, k)
			}
			return fmt.Errorf("invalid template name '%s'. Valid options: %s", po.Template, strings.Join(keys, ", "))
		}
		po.selectedTemplate = templateDetails[po.Template]
	} else {

		keys := make([]string, 0)
		for k := range templateDetails {
			keys = append(keys, k)
		}
		sort.Strings(keys)
		for _, k := range keys {
			templateDetail := templateDetails[k]
			templateList.Add(templateDetail)
			options.Add(fmt.Sprintf("%s - %s", templateDetail.Metadata.Name, templateDetail.Metadata.ShortDescription))
		}

		templateIndex := 0

		if len(options.AsSlice()) > 1 {
			templateIndex = PromptSelection("Please select a template", options.AsSlice(), 0)
		}

		if len(templateList.AsSlice()) == 0 {
			return fmt.Errorf("aborting: no templates found")
		}

		// After selection do this....
		po.selectedTemplate = templateList.AsSlice()[templateIndex].(*TemplateDetails)
	}

	fmt.Println("Template: " + po.selectedTemplate.Metadata.Name)

	// Setup NPM Project name
	po.NPMProjectName = strings.ToLower(strings.Replace(po.Name, " ", "_", -1))

	// Fix template name
	po.Template = strings.Split(po.selectedTemplate.Path, string(os.PathSeparator))[0]

	// // Populate template details
	templateMetadata := po.selectedTemplate.Metadata

	err = processTemplateMetadata(templateMetadata, po)
	if err != nil {
		return err
	}

	return nil
}

// WriteProjectConfig writes the project configuration into
// the project directory
func (po *ProjectOptions) WriteProjectConfig() error {
	targetDir, err := filepath.Abs(po.OutputDirectory)
	if err != nil {
		return err
	}

	targetFile := filepath.Join(targetDir, "project.json")
	filedata, err := json.MarshalIndent(po, "", " ")
	if err != nil {
		return err
	}

	return ioutil.WriteFile(targetFile, filedata, 0600)
}

// LoadConfig loads the project configuration file from the
// given directory
func (po *ProjectOptions) LoadConfig(projectDir string) error {
	targetFile := filepath.Join(projectDir, "project.json")
	rawBytes, err := ioutil.ReadFile(targetFile)
	if err != nil {
		return err
	}
	return json.Unmarshal(rawBytes, po)
}

func computeBinaryName(projectName string) string {
	if projectName == "" {
		return ""
	}
	var binaryNameComputed = strings.ToLower(projectName)
	binaryNameComputed = strings.Replace(binaryNameComputed, " ", "-", -1)
	binaryNameComputed = strings.Replace(binaryNameComputed, string(filepath.Separator), "-", -1)
	binaryNameComputed = strings.Replace(binaryNameComputed, ":", "-", -1)
	return binaryNameComputed
}

func processOutputDirectory(po *ProjectOptions) error {
	// po.OutputDirectory
	if po.OutputDirectory == "" {
		po.OutputDirectory = PromptRequired("Project directory name", computeBinaryName(po.Name))
	}
	projectPath, err := filepath.Abs(po.OutputDirectory)
	if err != nil {
		return err
	}

	if NewFSHelper().DirExists(projectPath) {
		return fmt.Errorf("directory '%s' already exists", projectPath)
	}

	fmt.Println("Project Directory: " + po.OutputDirectory)
	return nil
}

func processProjectName(po *ProjectOptions) {
	if po.Name == "" {
		po.Name = Prompt("The name of the project", "My Project")
	}
	fmt.Println("Project Name: " + po.Name)
}

func processBinaryName(po *ProjectOptions) {
	if po.BinaryName == "" {
		var binaryNameComputed = computeBinaryName(po.Name)
		po.BinaryName = Prompt("The output binary name", binaryNameComputed)
	}
	fmt.Println("Output binary Name: " + po.BinaryName)
}

func processTemplateMetadata(templateMetadata *TemplateMetadata, po *ProjectOptions) error {
	if templateMetadata.FrontendDir != "" {
		po.FrontEnd = &frontend{}
		po.FrontEnd.Dir = templateMetadata.FrontendDir
	}
	if templateMetadata.Install != "" {
		if po.FrontEnd == nil {
			return fmt.Errorf("install set in template metadata but not frontenddir")
		}
		po.FrontEnd.Install = templateMetadata.Install
	}
	if templateMetadata.Build != "" {
		if po.FrontEnd == nil {
			return fmt.Errorf("build set in template metadata but not frontenddir")
		}
		po.FrontEnd.Build = templateMetadata.Build
	}

	if templateMetadata.Bridge != "" {
		if po.FrontEnd == nil {
			return fmt.Errorf("bridge set in template metadata but not frontenddir")
		}
		po.FrontEnd.Bridge = templateMetadata.Bridge
	}

	if templateMetadata.Serve != "" {
		if po.FrontEnd == nil {
			return fmt.Errorf("serve set in template metadata but not frontenddir")
		}
		po.FrontEnd.Serve = templateMetadata.Serve
	}
	return nil
}<|MERGE_RESOLUTION|>--- conflicted
+++ resolved
@@ -157,13 +157,10 @@
 	selectedTemplate       *TemplateDetails
 	WailsVersion           string
 	typescriptDefsFilename string
-<<<<<<< HEAD
-=======
 	Verbose                bool `json:"-"`
 	CrossCompile           bool
 	Platform               string
 	Architecture           string
->>>>>>> 6fc419ab
 }
 
 // Defaults sets the default project template
