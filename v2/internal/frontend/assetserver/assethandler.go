package assetserver

import (
	"bytes"
	"context"
	_ "embed"
	"fmt"
	"io"
	iofs "io/fs"
	"net/http"
	"os"
	"path"
	"strings"

	"github.com/wailsapp/wails/v2/internal/fs"
	"github.com/wailsapp/wails/v2/internal/logger"
)

//go:embed defaultindex.html
var defaultHTML []byte

const (
	indexHTML = "index.html"
)

type assetHandler struct {
	fs      iofs.FS
	handler http.Handler

	logger *logger.Logger

	retryMissingFiles bool
}

<<<<<<< HEAD
func NewAssetHandler(ctx context.Context, vfs iofs.FS, AssetsHandler http.Handler) (http.Handler, error) {
=======
func NewAssetHandler(ctx context.Context, vfs iofs.FS, assetsHandler http.Handler) (http.Handler, error) {
>>>>>>> c78f59bb
	if vfs != nil {
		if _, err := vfs.Open("."); err != nil {
			return nil, err
		}

		subDir, err := fs.FindPathToFile(vfs, indexHTML)
		if err != nil {
			return nil, err
		}

		vfs, err = iofs.Sub(vfs, path.Clean(subDir))
		if err != nil {
			return nil, err
		}
	}

	result := &assetHandler{
		fs:      vfs,
<<<<<<< HEAD
		handler: AssetsHandler,
=======
		handler: assetsHandler,
>>>>>>> c78f59bb
	}

	if _logger := ctx.Value("logger"); _logger != nil {
		result.logger = _logger.(*logger.Logger)
	}

	return result, nil
}

func (d *assetHandler) ServeHTTP(rw http.ResponseWriter, req *http.Request) {
	handler := d.handler
	if strings.EqualFold(req.Method, http.MethodGet) {
		filename := strings.TrimPrefix(req.URL.Path, "/")
		if filename == "" {
			filename = indexHTML
		}

		d.logDebug("Loading file '%s'", filename)
		if err := d.serveFSFile(rw, filename); err != nil {
			if os.IsNotExist(err) {
				if handler != nil {
					d.logDebug("File '%s' not found, serving '%s' by AssetHandler", filename, req.URL)
					handler.ServeHTTP(rw, req)
					err = nil
				} else if filename == indexHTML {
					err = serveFile(rw, filename, defaultHTML)
				} else {
					rw.WriteHeader(http.StatusNotFound)
					err = nil
				}
			}

			if err != nil {
				d.logError("Unable to load file '%s': %s", filename, err)
				http.Error(rw, err.Error(), http.StatusInternalServerError)
			}
		}
	} else if handler != nil {
		d.logDebug("No GET request, serving '%s' by AssetHandler", req.URL)
		handler.ServeHTTP(rw, req)
	} else {
		rw.WriteHeader(http.StatusMethodNotAllowed)
	}
}

// serveFile will try to load the file from the fs.FS and write it to the response
func (d *assetHandler) serveFSFile(rw http.ResponseWriter, filename string) error {
	if d.fs == nil {
		return os.ErrNotExist
	}

	file, err := d.fs.Open(filename)
	if err != nil {
		return err
	}
	defer file.Close()

	statInfo, err := file.Stat()
	if err != nil {
		return err
	}

	rw.Header().Set(HeaderContentLength, fmt.Sprintf("%d", statInfo.Size()))

	var buf [512]byte
	n, err := file.Read(buf[:])
	if err != nil && err != io.EOF {
		return err
	}

	// Detect MimeType by sniffing the first 512 bytes
	if contentType := GetMimetype(filename, buf[:n]); contentType != "" {
		rw.Header().Set(HeaderContentType, contentType)
	}

	// Write the first bytes
	_, err = io.Copy(rw, bytes.NewReader(buf[:n]))
	if err != nil {
		return err
	}

	// Copy the remaining content of the file
	_, err = io.Copy(rw, file)
	return err
}

func (d *assetHandler) logDebug(message string, args ...interface{}) {
	if d.logger != nil {
		d.logger.Debug("[AssetHandler] "+message, args...)
	}
}

func (d *assetHandler) logError(message string, args ...interface{}) {
	if d.logger != nil {
		d.logger.Error("[AssetHandler] "+message, args...)
	}
}<|MERGE_RESOLUTION|>--- conflicted
+++ resolved
@@ -32,11 +32,7 @@
 	retryMissingFiles bool
 }
 
-<<<<<<< HEAD
-func NewAssetHandler(ctx context.Context, vfs iofs.FS, AssetsHandler http.Handler) (http.Handler, error) {
-=======
 func NewAssetHandler(ctx context.Context, vfs iofs.FS, assetsHandler http.Handler) (http.Handler, error) {
->>>>>>> c78f59bb
 	if vfs != nil {
 		if _, err := vfs.Open("."); err != nil {
 			return nil, err
@@ -55,11 +51,7 @@
 
 	result := &assetHandler{
 		fs:      vfs,
-<<<<<<< HEAD
-		handler: AssetsHandler,
-=======
 		handler: assetsHandler,
->>>>>>> c78f59bb
 	}
 
 	if _logger := ctx.Value("logger"); _logger != nil {
