//go:build dev
// +build dev

// Package devserver provides a web-based frontend so that
// it is possible to run a Wails app in a browsers.
package devserver

import (
	"context"
	"encoding/json"
	"fmt"
	"log"
	"net"
	"net/http"
	"net/url"
	"strings"
	"sync"
	"time"

	"github.com/labstack/echo/v4"
	"github.com/wailsapp/wails/v2/internal/binding"
	"github.com/wailsapp/wails/v2/internal/frontend"
	"github.com/wailsapp/wails/v2/internal/frontend/assetserver"
	"github.com/wailsapp/wails/v2/internal/logger"
	"github.com/wailsapp/wails/v2/internal/menumanager"
	"github.com/wailsapp/wails/v2/pkg/menu"
	"github.com/wailsapp/wails/v2/pkg/options"
	"golang.org/x/net/websocket"
)

type Screen = frontend.Screen

type DevWebServer struct {
	server           *echo.Echo
	ctx              context.Context
	appoptions       *options.App
	logger           *logger.Logger
	appBindings      *binding.Bindings
	dispatcher       frontend.Dispatcher
	socketMutex      sync.Mutex
	websocketClients map[*websocket.Conn]*sync.Mutex
	menuManager      *menumanager.Manager
	starttime        string

	// Desktop frontend
	desktopFrontend frontend.Frontend

	devServerAddr string
}

<<<<<<< HEAD
func (d *DevWebServer) Hide() {
	d.desktopFrontend.Hide()
}

func (d *DevWebServer) Show() {
	d.desktopFrontend.Show()
=======
func (d *DevWebServer) TrayMenuAdd(trayMenu *menu.TrayMenu) menu.TrayMenuImpl {
	return d.desktopFrontend.TrayMenuAdd(trayMenu)
>>>>>>> a11655c4
}

func (d *DevWebServer) WindowSetSystemDefaultTheme() {
	d.desktopFrontend.WindowSetSystemDefaultTheme()
}

func (d *DevWebServer) WindowSetLightTheme() {
	d.desktopFrontend.WindowSetLightTheme()
}

func (d *DevWebServer) WindowSetDarkTheme() {
	d.desktopFrontend.WindowSetDarkTheme()
}

func (d *DevWebServer) Run(ctx context.Context) error {
	d.ctx = ctx

	d.server.GET("/wails/reload", d.handleReload)
	d.server.GET("/wails/ipc", d.handleIPCWebSocket)

	var assetHandler http.Handler
	_fronendDevServerURL, _ := ctx.Value("frontenddevserverurl").(string)
	if _fronendDevServerURL == "" {
		assetdir, _ := ctx.Value("assetdir").(string)
		d.server.GET("/wails/assetdir", func(c echo.Context) error {
			return c.String(http.StatusOK, assetdir)
		})

		var err error
		assetHandler, err = assetserver.NewAssetHandler(ctx, d.appoptions)
		if err != nil {
			log.Fatal(err)
		}
	} else {
		externalURL, err := url.Parse(_fronendDevServerURL)
		if err != nil {
			return err
		}

		if externalURL.Host == "" {
			return fmt.Errorf("Invalid frontend:dev:serverUrl missing protocol scheme?")
		}

		waitCb := func() { d.LogDebug("Waiting for frontend DevServer '%s' to be ready", externalURL) }
		if !checkPortIsOpen(externalURL.Host, time.Minute, waitCb) {
			d.logger.Error("Timeout waiting for frontend DevServer")
		}

		assetHandler = newExternalDevServerAssetHandler(d.logger, externalURL, d.appoptions.AssetsHandler)
	}

	// Setup internal dev server
	bindingsJSON, err := d.appBindings.ToJSON()
	if err != nil {
		log.Fatal(err)
	}

	assetServer, err := assetserver.NewBrowserAssetServer(ctx, assetHandler, bindingsJSON)
	if err != nil {
		log.Fatal(err)
	}

	d.server.Any("/*", func(c echo.Context) error {
		assetServer.ServeHTTP(c.Response(), c.Request())
		return nil
	})

	if devServerAddr := d.devServerAddr; devServerAddr != "" {
		// Start server
		go func(server *echo.Echo, log *logger.Logger) {
			err := server.Start(devServerAddr)
			if err != nil {
				log.Error(err.Error())
			}
			d.LogDebug("Shutdown completed")
		}(d.server, d.logger)

		d.LogDebug("Serving DevServer at http://%s", devServerAddr)

		defer func() {
			err := d.server.Shutdown(context.Background())
			if err != nil {
				d.logger.Error(err.Error())
			}
		}()
	}

	// Launch desktop app
	err = d.desktopFrontend.Run(ctx)
	d.LogDebug("Starting shutdown")

	return err
}

func (d *DevWebServer) Quit() {
	d.desktopFrontend.Quit()
}

func (d *DevWebServer) OpenFileDialog(dialogOptions frontend.OpenDialogOptions) (string, error) {
	return d.desktopFrontend.OpenFileDialog(dialogOptions)
}

func (d *DevWebServer) OpenMultipleFilesDialog(dialogOptions frontend.OpenDialogOptions) ([]string, error) {
	return d.OpenMultipleFilesDialog(dialogOptions)
}

func (d *DevWebServer) OpenDirectoryDialog(dialogOptions frontend.OpenDialogOptions) (string, error) {
	return d.OpenDirectoryDialog(dialogOptions)
}

func (d *DevWebServer) SaveFileDialog(dialogOptions frontend.SaveDialogOptions) (string, error) {
	return d.desktopFrontend.SaveFileDialog(dialogOptions)
}

func (d *DevWebServer) MessageDialog(dialogOptions frontend.MessageDialogOptions) (string, error) {
	return d.desktopFrontend.MessageDialog(dialogOptions)
}

func (d *DevWebServer) WindowReload() {
	d.broadcast("reload")
	d.desktopFrontend.WindowReload()
}

func (d *DevWebServer) WindowReloadApp() {
	d.broadcast("reloadapp")
	d.desktopFrontend.WindowReloadApp()
}

func (d *DevWebServer) WindowSetTitle(title string) {
	d.desktopFrontend.WindowSetTitle(title)
}

func (d *DevWebServer) WindowShow() {
	d.desktopFrontend.WindowShow()
}

func (d *DevWebServer) WindowHide() {
	d.desktopFrontend.WindowHide()
}

func (d *DevWebServer) WindowCenter() {
	d.desktopFrontend.WindowCenter()
}

func (d *DevWebServer) WindowMaximise() {
	d.desktopFrontend.WindowMaximise()
}

func (d *DevWebServer) WindowToggleMaximise() {
	d.desktopFrontend.WindowToggleMaximise()
}

func (d *DevWebServer) WindowUnmaximise() {
	d.desktopFrontend.WindowUnmaximise()
}

func (d *DevWebServer) WindowIsMaximised() bool {
	return d.desktopFrontend.WindowIsMaximised()
}

func (d *DevWebServer) WindowMinimise() {
	d.desktopFrontend.WindowMinimise()
}

func (d *DevWebServer) WindowUnminimise() {
	d.desktopFrontend.WindowUnminimise()
}
func (d *DevWebServer) WindowSetAlwaysOnTop(b bool) {
	d.desktopFrontend.WindowSetAlwaysOnTop(b)
}

func (d *DevWebServer) WindowIsMinimised() bool {
	return d.desktopFrontend.WindowIsMinimised()
}

func (d *DevWebServer) WindowSetPosition(x int, y int) {
	d.desktopFrontend.WindowSetPosition(x, y)
}

func (d *DevWebServer) WindowGetPosition() (int, int) {
	return d.desktopFrontend.WindowGetPosition()
}

func (d *DevWebServer) WindowSetSize(width int, height int) {
	d.desktopFrontend.WindowSetSize(width, height)
}

func (d *DevWebServer) WindowGetSize() (int, int) {
	return d.desktopFrontend.WindowGetSize()
}

func (d *DevWebServer) WindowSetMinSize(width int, height int) {
	d.desktopFrontend.WindowSetMinSize(width, height)
}

func (d *DevWebServer) WindowSetMaxSize(width int, height int) {
	d.desktopFrontend.WindowSetMaxSize(width, height)
}

func (d *DevWebServer) WindowFullscreen() {
	d.desktopFrontend.WindowFullscreen()
}

func (d *DevWebServer) WindowUnfullscreen() {
	d.desktopFrontend.WindowUnfullscreen()
}

func (d *DevWebServer) WindowSetBackgroundColour(col *options.RGBA) {
	d.desktopFrontend.WindowSetBackgroundColour(col)
}

func (d *DevWebServer) ScreenGetAll() ([]Screen, error) {
	return d.desktopFrontend.ScreenGetAll()
}

func (d *DevWebServer) WindowIsFullscreen() bool {
	return d.desktopFrontend.WindowIsFullscreen()
}

func (d *DevWebServer) WindowIsNormal() bool {
	return d.desktopFrontend.WindowIsNormal()
}

func (d *DevWebServer) MenuSetApplicationMenu(menu *menu.Menu) {
	d.desktopFrontend.MenuSetApplicationMenu(menu)
}

func (d *DevWebServer) MenuUpdateApplicationMenu() {
	d.desktopFrontend.MenuUpdateApplicationMenu()
}

// BrowserOpenURL uses the system default browser to open the url
func (d *DevWebServer) BrowserOpenURL(url string) {
	d.desktopFrontend.BrowserOpenURL(url)
}

func (d *DevWebServer) Notify(name string, data ...interface{}) {
	d.notify(name, data...)
}

func (d *DevWebServer) handleReload(c echo.Context) error {
	d.WindowReload()
	return c.NoContent(http.StatusNoContent)
}
func (d *DevWebServer) handleReloadApp(c echo.Context) error {
	d.WindowReloadApp()
	return c.NoContent(http.StatusNoContent)
}

func (d *DevWebServer) handleIPCWebSocket(c echo.Context) error {
	websocket.Handler(func(c *websocket.Conn) {
		d.LogDebug(fmt.Sprintf("Websocket client %p connected", c))
		d.socketMutex.Lock()
		d.websocketClients[c] = &sync.Mutex{}
		locker := d.websocketClients[c]
		d.socketMutex.Unlock()

		defer func() {
			d.socketMutex.Lock()
			delete(d.websocketClients, c)
			d.socketMutex.Unlock()
			d.LogDebug(fmt.Sprintf("Websocket client %p disconnected", c))
		}()

		var msg string
		defer c.Close()
		for {
			if err := websocket.Message.Receive(c, &msg); err != nil {
				break
			}
			// We do not support drag in browsers
			if msg == "drag" {
				continue
			}

			// Notify the other browsers of "EventEmit"
			if len(msg) > 2 && strings.HasPrefix(string(msg), "EE") {
				d.notifyExcludingSender([]byte(msg), c)
			}

			// Send the message to dispatch to the frontend
			result, err := d.dispatcher.ProcessMessage(string(msg), d)
			if err != nil {
				d.logger.Error(err.Error())
			}
			if result != "" {
				locker.Lock()
				if err = websocket.Message.Send(c, result); err != nil {
					locker.Unlock()
					break
				}
				locker.Unlock()
			}
		}
	}).ServeHTTP(c.Response(), c.Request())
	return nil
}

func (d *DevWebServer) LogDebug(message string, args ...interface{}) {
	d.logger.Debug("[DevWebServer] "+message, args...)
}

type EventNotify struct {
	Name string        `json:"name"`
	Data []interface{} `json:"data"`
}

func (d *DevWebServer) broadcast(message string) {
	d.socketMutex.Lock()
	defer d.socketMutex.Unlock()
	for client, locker := range d.websocketClients {
		go func(client *websocket.Conn, locker *sync.Mutex) {
			if client == nil {
				d.logger.Error("Lost connection to websocket server")
				return
			}
			locker.Lock()
			err := websocket.Message.Send(client, message)
			if err != nil {
				locker.Unlock()
				d.logger.Error(err.Error())
				return
			}
			locker.Unlock()
		}(client, locker)
	}
}

func (d *DevWebServer) notify(name string, data ...interface{}) {
	// Notify
	notification := EventNotify{
		Name: name,
		Data: data,
	}
	payload, err := json.Marshal(notification)
	if err != nil {
		d.logger.Error(err.Error())
		return
	}
	d.broadcast("n" + string(payload))
}

func (d *DevWebServer) broadcastExcludingSender(message string, sender *websocket.Conn) {
	d.socketMutex.Lock()
	defer d.socketMutex.Unlock()
	for client, locker := range d.websocketClients {
		go func(client *websocket.Conn, locker *sync.Mutex) {
			if client == sender {
				return
			}
			locker.Lock()
			err := websocket.Message.Send(client, message)
			if err != nil {
				locker.Unlock()
				d.logger.Error(err.Error())
				return
			}
			locker.Unlock()
		}(client, locker)
	}
}

func (d *DevWebServer) notifyExcludingSender(eventMessage []byte, sender *websocket.Conn) {
	message := "n" + string(eventMessage[2:])
	d.broadcastExcludingSender(message, sender)

	var notifyMessage EventNotify
	err := json.Unmarshal(eventMessage[2:], &notifyMessage)
	if err != nil {
		d.logger.Error(err.Error())
		return
	}
	d.desktopFrontend.Notify(notifyMessage.Name, notifyMessage.Data...)
}

func NewFrontend(ctx context.Context, appoptions *options.App, myLogger *logger.Logger, appBindings *binding.Bindings, dispatcher frontend.Dispatcher, menuManager *menumanager.Manager, desktopFrontend frontend.Frontend) *DevWebServer {
	result := &DevWebServer{
		ctx:              ctx,
		desktopFrontend:  desktopFrontend,
		appoptions:       appoptions,
		logger:           myLogger,
		appBindings:      appBindings,
		dispatcher:       dispatcher,
		server:           echo.New(),
		menuManager:      menuManager,
		websocketClients: make(map[*websocket.Conn]*sync.Mutex),
	}

	result.devServerAddr, _ = ctx.Value("devserver").(string)
	result.server.HideBanner = true
	result.server.HidePort = true
	return result
}

func checkPortIsOpen(host string, timeout time.Duration, waitCB func()) (ret bool) {
	if timeout == 0 {
		timeout = time.Minute
	}

	deadline := time.Now().Add(timeout)
	for time.Now().Before(deadline) {
		conn, _ := net.DialTimeout("tcp", host, 2*time.Second)
		if conn != nil {
			conn.Close()
			return true
		}

		waitCB()
		time.Sleep(1 * time.Second)
	}
	return false
}<|MERGE_RESOLUTION|>--- conflicted
+++ resolved
@@ -48,17 +48,16 @@
 	devServerAddr string
 }
 
-<<<<<<< HEAD
 func (d *DevWebServer) Hide() {
 	d.desktopFrontend.Hide()
 }
 
 func (d *DevWebServer) Show() {
 	d.desktopFrontend.Show()
-=======
+}
+
 func (d *DevWebServer) TrayMenuAdd(trayMenu *menu.TrayMenu) menu.TrayMenuImpl {
 	return d.desktopFrontend.TrayMenuAdd(trayMenu)
->>>>>>> a11655c4
 }
 
 func (d *DevWebServer) WindowSetSystemDefaultTheme() {
