--- conflicted
+++ resolved
@@ -47,33 +47,6 @@
 	devServerAddr string
 }
 
-<<<<<<< HEAD
-func (d *DevWebServer) Hide() {
-	d.desktopFrontend.Hide()
-}
-
-func (d *DevWebServer) Show() {
-	d.desktopFrontend.Show()
-}
-
-func (d *DevWebServer) TrayMenuAdd(trayMenu *menu.TrayMenu) menu.TrayMenuImpl {
-	return d.desktopFrontend.TrayMenuAdd(trayMenu)
-}
-
-func (d *DevWebServer) WindowSetSystemDefaultTheme() {
-	d.desktopFrontend.WindowSetSystemDefaultTheme()
-}
-
-func (d *DevWebServer) WindowSetLightTheme() {
-	d.desktopFrontend.WindowSetLightTheme()
-}
-
-func (d *DevWebServer) WindowSetDarkTheme() {
-	d.desktopFrontend.WindowSetDarkTheme()
-}
-
-=======
->>>>>>> c78f59bb
 func (d *DevWebServer) Run(ctx context.Context) error {
 	d.ctx = ctx
 
