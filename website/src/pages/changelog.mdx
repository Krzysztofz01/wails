# Changelog

All notable changes to this project will be documented in this file.

The format is based on [Keep a Changelog](https://keepachangelog.com/en/1.0.0/),
and this project adheres to [Semantic Versioning](https://semver.org/spec/v2.0.0.html).

- `Added` for new features.
- `Changed` for changes in existing functionality.
- `Deprecated` for soon-to-be removed features.
- `Removed` for now removed features.
- `Fixed` for any bug fixes.
- `Security` in case of vulnerabilities.

## [Unreleased]

### Fixed
- Fixed an error that occurred when an author name contains a string that is not suitable for JSON. Fixed by @taiseiotsuka in [PR](https://github.com/wailsapp/wails/pull/3638)
- Fixed MacOS build to use `outputfilename` from wails.json. [#3200](https://github.com/wailsapp/wails/issues/3200)
- Fixed file drop events on windows. Fixed in [PR](https://github.com/wailsapp/wails/pull/3595) by @FrancescoLuzzi
- Fixed doctor command not finding pkg-config on Solus. [PR #3670](https://github.com/wailsapp/wails/pull/3670) by [@ianmjones](https://github.com/ianmjones)
- Fixed binding for struct fields that were exported but had no json tags. [PR #3678](https://github.com/wailsapp/wails/pull/3678)
<<<<<<< HEAD
- Fixed a bug where dropping non-file data would cause a crash. Fixed by @leaanthony in [PR #3687](https://github.com/wailsapp/wails/pull/3687)
=======
+ Fixed file drop events on Windows in [PR](https://github.com/wailsapp/wails/pull/3595) by @FrancescoLuzzi
+ Modified `ZoomFactor` and `IsZoomControlEnabled` options to be Windows-only options in PR[#3644](https://github.com/wailsapp/wails/pull/3644) by @levinit
>>>>>>> d36d1718

## v2.9.1 - 2024-06-18

### Fixed
- Fixed build issues on Linux for some glibc versions. Fixed in [PR](https://github.com/wailsapp/wails/pull/3545) by @leaanthony.

## v2.9.0 - 2024-06-16

### Added
- Added Drag & Drop (files or folders) support for Windows and Linux. Added by [@lyimmi](https://github.com/lyimmi) in [PR](https://github.com/wailsapp/wails/pull/3203). Based on the work of [@ayatkyo](https://github.com/ayatkyo) for Windows in [PR](https://github.com/wailsapp/wails/pull/2774).
- Added Drag & Drop (files or folders) support for macOS. Added by [@APshenkin](https://github.com/APshenkin) in [PR](https://github.com/wailsapp/wails/pull/3250).
- Support for compiling with `libwebkit2gtk-4.1` instead of `4.0` to support latest Ubuntu release by [atterpac](https://github.com/atterpac) in [#3465](https://github.com/wailsapp/wails/pull/3465)
- Extended Routing guide with Svelte example by [@stanislav-zeman](https://github.com/stanislav-zeman) in [#3481](https://github.com/wailsapp/wails/pull/3481)
- Unit test for fix [#3476](https://github.com/wailsapp/wails/pull/3476) by [gjergj](https://github.com/Gjergj) in [#3485](https://github.com/wailsapp/wails/pull/3485)
- German Readme Translation by [Zeiichenfolge](https://github.com/Zeiichenfolge) in [#3483](https://github.com/wailsapp/wails/pull/3483)
- Added support generating bindings for structs without fields. Added by [gjergj](https://github.com/Gjergj) in [PR](https://github.com/wailsapp/wails/pull/3489)

### Changed
- Updated several broken links in the "How Does It Work?" page on the website. Changed by [@oguz-yilmaz](https://github.com/oguz-yilmaz) in [PR #3469](https://github.com/wailsapp/wails/pull/3469)
- Upgraded Go version in CI to 1.22 by [@leaanthony](https://github.com/leaanthony) in [#3473](https://github.com/wailsapp/wails/pull/3473).

### Fixed
- Fix Drag & Drop JS runtime. Added by [@jakubpeleska](https://github.com/jakubpeleska), provided by [Beam Transfer](https://beamtransfer.io) in [PR](https://github.com/wailsapp/wails/pull/3516).
- Fixed optional type generation where an extra `?` would be placed inside the field name instead of outside the name `"field?"?` vs `"field"?`. Fixed  by [@atterpac](https://github.com/atterpac) in [#3476](https://github.com/wailsapp/wails/pull/3476)
- Fixed an issue where `WindowGetPosition` and `WindowSetPosition` values were inconsistent on MacOS. Fixed by [@cenan](https://github.com/wailsapp/wails/pull/3479)
- Fix scoop command usage typo. Fixed by [@fieu](https://github.com/fieu) in [#3501](https://github.com/wailsapp/wails/pull/3501)
- Fixed macOS single instance lock reset after some time. Fixed by [@APshenkin](https://github.com/APshenkin) in [PR](https://github.com/wailsapp/wails/pull/3526)

## v2.8.2 - 2024-05-08

### Breaking Change
- The `-noPackage` flag was misnamed and is being renamed to `nopackage` to match the other flags. Changed by @leaanthony in [PR](https://github.com/wailsapp/wails/issues/3421).

### Added
- Added support for proxying assets requests to an external server. Added by @leaanthony in [PR](https://github.com/wailsapp/wails/pull/3463)

### Fixed
- Fixed an issue with missing icon for Windows. Fixed by [@APshenkin](https://github.com/wailsapp/wails/pull/3400)

## v2.8.1 - 2024-04-11

### Added

- Added docs help to indicate that in IDE options you can choose between vscode and goland. Added by @DiegPS in [PR](https://github.com/wailsapp/wails/pull/3419)
- Added docs to help fix NixOs/Wayland font-size css issue. Added by @atterpac in [PR](https://github.com/wailsapp/wails/pull/3268)
- Added -m (skip `go mod tidy`) flag to dev command by @te5se in [PR](https://github.com/wailsapp/wails/pull/3275)
- Added mac option `DisableZoom` to remove zoom button. Added by @wizzymore in [PR](https://github.com/wailsapp/wails/pull/3289)

### Fixed

- Fixed an issue where embed directives with patterned paths would create illegal directories. Changed by [@twonull](https://github.com/twonull) in [PR](https://github.com/wailsapp/wails/pull/3445)
- Fixed an issue where certain calls to createFrom in TypeScript would fail. Changed by [@twonull](https://github.com/twonull) in [PR](https://github.com/wailsapp/wails/pull/3435)
- Fixed some typos in comments. Changed by [@reallylowest](https://github.com/reallylowest) in [PR](https://github.com/wailsapp/wails/pull/3357)
- Fixed an issue where the destination file was not properly closed after copying. Changed by [@testwill](https://github.com/testwill) in [PR](https://github.com/wailsapp/wails/pull/3384)
- Fixed an issue where `xattr` calls were not working. Fixed by [@leaanthony](https://github.com/wailsapp/wails/pull/3328)
- Warn in the documentation that the fixed version of the WebView 2 Runtime must be extracted before use. Documented by [@ALizarazoTellez](https://github.com/ALizarazoTellez) in [PR](https://github.com/wailsapp/wails/pull/3444).

### Changed

- Changed Create a project with changing the default name to the project’s name. Changed by [@Twacqwq](https://github.com/Twacqwq) in [PR](https://github.com/wailsapp/wails/pull/3303)

## v2.8.0 - 2024-02-08

### Added

- Added windows options supports `DisablePinchZoom` configuration. Added by @tuuzed in [PR](https://github.com/wailsapp/wails/pull/3115)
- Add Apple Silicon hardware detection to `wails doctor`. Changed by @almas1992 in [PR](https://github.com/wailsapp/wails/pull/3129)
- Remove quarantine attribute on macOS binaries. Changed by @leaanthony in [PR](https://github.com/wailsapp/wails/pull/3118)
- Added documentation for a common GStreamer error on Linux systems. Changed by [@mkwsnyder](https://github.com/mkwsnyder) in [PR](https://github.com/wailsapp/wails/pull/3134)
- Added documentation on explicity example of importing JS runtime. Changed by [@danawoodman](https://github.com/danawoodman) in [PR](https://github.com/wailsapp/wails/pull/3178)
- Add dock icon right-click exit handling by @almas1992 in [PR](https://github.com/wailsapp/wails/pull/3157)

### Fixed
- Fixed vue-ts template build error. Fixed by @atterpac in
[PR](https://github.com/wailsapp/wails/pull/3243)
- Docs for IsZoomControlEnabled and ZoomFactor. Fixed by @leaanthony in [PR](https://github.com/wailsapp/wails/pull/3137)
- Fixed `-compiler` flag for `wails build`, `wails dev` and `wails generate module`. Fixed in [PR](https://github.com/wailsapp/wails/pull/3121) by [@xtrafrancyz](https://github.com/xtrafrancyz)
- Fixed uninitialized `SecondInstanceData.WorkingDirectory` on linux and windows ([#3154](https://github.com/wailsapp/wails/pull/3154)).
- Fixed React Routing documentation add 'Routes' and 'Route'. Fixed by @doracpphp in [PR](https://github.com/wailsapp/wails/pull/3206)
- Fixed save file dialog not appending file extension automatically on Windows by @almas1992 in [PR](https://github.com/wailsapp/wails/pull/3205)
- Fixed compatibility for wails cli being built with go 1.22 and later. Fixed by @stffabi in [PR](https://github.com/wailsapp/wails/pull/3244)
- Fixed documentation for Window API return types. Fixed by @jangler in [PR](https://github.com/wailsapp/wails/pull/3247)

## v2.7.1 - 2023-12-10

### Fixed
- Segfault in `wails doctor` when GPU device information is not provided. Thanks to [@atterpac](https://github.com/atterpac) for the fix ([#3108](https://github.com/wailsapp/wails/pull/3108)).
- Fixed building on macOS 11. Updated other build guards. Fixed in [#3111](https://github.com/wailsapp/wails/pull/3108) by [@leaanthony](https://github.com/leaanthony).

### Changed
- Go 1.20 is now the minimum supported Go version.


## v2.7.0 - 2023-12-09

### Added

- Update the description of `ZoomFactor` and `IsZoomControlEnabled` attributes in the document. Added by @biuaxia in [PR](https://github.com/wailsapp/wails/pull/3013)
- Added Single Instance Lock support with passing arguments to first instance. Added by @APshenkin in [PR](https://github.com/wailsapp/wails/pull/2951)
- Added support for enabling/disabling swipe gestures for Windows WebView2. Added by @leaanthony in [PR](https://github.com/wailsapp/wails/pull/2878)
- When building with `-devtools` flag, CMD/CTRL+SHIFT+F12 can be used to open the devtools. Added by @leaanthony in [PR](https://github.com/wailsapp/wails/pull/2915)
– Added file association support for macOS and Windows. Added by @APshenkin in [PR](https://github.com/wailsapp/wails/pull/2918)
- Added support for setting some of the Webview preferences, `textInteractionEnabled` and `tabFocusesLinks` on Mac. Added by @fkhadra in [PR](https://github.com/wailsapp/wails/pull/2937)
- Added support for enabling/disabling fullscreen of the Webview on Mac. Added by @fkhadra in [PR](https://github.com/wailsapp/wails/pull/2953)
- Added French README.fr.md page. Added by @nejos97 in [PR](https://github.com/wailsapp/wails/pull/2943)
- New task created for linting v2 `task v2:lint`. Workflow updated to run the task. Added by @mikeee in [PR](https://github.com/wailsapp/wails/pull/2957)
- Added new community template wails-htmx-templ-chi-tailwind. Added by [@pylotlight](https://github.com/pylotlight) in [PR](https://github.com/wailsapp/wails/pull/2984)
- Added CPU/GPU/Memory detection for `wails doctor`. Added by @leaanthony in #d51268b8d0680430f3a614775b13e6cd2b906d1c
- The [AssetServer](/docs/reference/options#assetserver) now injects the runtime/IPC into all index html files and into all html files returned when requesting a folder path. Added by @stffabi in [PR](https://github.com/wailsapp/wails/pull/2203)
- Added Custom Protocol Schemes associations support for macOS and Windows. Added by @APshenkin in [PR](https://github.com/wailsapp/wails/pull/3000)
– Added support for TS interfaces generation as an option. Add support for Enums in TS types. Added by @APshenkin in [PR](https://github.com/wailsapp/wails/pull/3047)

### Changed

- AssetServer requests are now processed asynchronously without blocking the main thread on Windows. Changed by @stffabi in [PR](https://github.com/wailsapp/wails/pull/2926)
- AssetServer requests are now processed concurrently by spawning a goroutine per request. Changed by @stffabi in [PR](https://github.com/wailsapp/wails/pull/2926)
- Now building with `-devtools` flag doesn't enable the default context-menu. Changed by @mmghv in [PR](https://github.com/wailsapp/wails/pull/2923)
- Change Window Level. Changed by @almas1992 in [PR](https://github.com/wailsapp/wails/pull/2944)

#### Fixed

- Fixed typo on docs/reference/options page. Added by [@pylotlight](https://github.com/pylotlight) in [PR](https://github.com/wailsapp/wails/pull/2887)
- Fixed issue with npm being called npm20 on openSUSE-Tumbleweed. Fixed by @TuffenDuffen in [PR](https://github.com/wailsapp/wails/pull/2941)
- Fixed memory corruption on Windows when using accelerator keys. Fixed by @stffabi in [PR](https://github.com/wailsapp/wails/pull/3002)
- Fixed binding mapping for obfuscated build, when binding are in different structs. Fixed by @APshenkin in [PR](https://github.com/wailsapp/wails/pull/3071)
- Fixed issue with obfuscation settings in wails.json. Fixed by @APshenkin in [PR](https://github.com/wailsapp/wails/pull/3080)

## v2.6.0 - 2023-09-06

### Breaking Changes

- AssetServer RequestURI and URL are now RFC and Go Docs compliant for server requests. This means Scheme, Host and Fragments are not provided anymore. Changed by @stffabi in [PR](https://github.com/wailsapp/wails/pull/2722)

### Fixed

- Avoid app crashing when the Linux GTK key is empty. Fixed by @aminya in [PR](https://github.com/wailsapp/wails/pull/2672)
- Fix issue where app would exit before main() on linux if $DISPLAY env var was not set. Fixed by @phildrip in [PR](https://github.com/wailsapp/wails/pull/2841)
- Fixed a race condition when positioning the window on Linux. Added by @lyimmi in [PR](https://github.com/wailsapp/wails/pull/2850)
- Fixed `SetBackgroundColour` so it sets the window's background color to reduce resize flickering on Linux. Added by @lyimmi in [PR](https://github.com/wailsapp/wails/pull/2853)
- Fixed disable window resize option and wrong initial window size when its enabled. Added by @lyimmi in [PR](https://github.com/wailsapp/wails/pull/2863)
- Fixed build hook command parsing. Added by @smac89 in [PR](https://github.com/wailsapp/wails/pull/2836)
- Fixed filesystem watcher from filtering top level project directory if binary name is included in .gitignore. Added by [@haukened](https://github.com/haukened) in [PR #2869](https://github.com/wailsapp/wails/pull/2869)
- Fixed `-reloaddir` flag to watch additional directories (non-recursively). [@haukened](https://github.com/haukened) in [PR #2871](https://github.com/wailsapp/wails/pull/2871)
- Fixed support for Go 1.21 `go.mod` files. Fixed by @stffabi in [PR](https://github.com/wailsapp/wails/pull/2876)

### Added

- Added correct NodeJS and Docker package names for DNF package manager of Fedora 38. Added by @aranggitoar in [PR](https://github.com/wailsapp/wails/pull/2790)
- Added `-devtools` production build flag. Added by @mmghv in [PR](https://github.com/wailsapp/wails/pull/2725)
- Added `EnableDefaultContextMenu` option to allow enabling the browser's default context-menu in production . Added by @mmghv in [PR](https://github.com/wailsapp/wails/pull/2733)
- Added smart functionality for the default context-menu in production with CSS styles to control it. Added by @mmghv in [PR](https://github.com/wailsapp/wails/pull/2748)
- Added custom error formatting to allow passing structured errors back to the frontend.
- Added sveltekit.mdx guide. Added by @figuerom16 in [PR](https://github.com/wailsapp/wails/pull/2771)
- Added ProgramName option to [linux.Options](/docs/reference/options#linux). Added by @lyimmi in [PR](https://github.com/wailsapp/wails/pull/2817)
- Added new community template wails-sveltekit-ts. Added by [@haukened](https://github.com/haukened) in [PR](https://github.com/wailsapp/wails/pull/2851)
- Added support for retrieving the logical and physical screen size in the screen api. Added by @stffabi in [PR](https://github.com/wailsapp/wails/pull/2856)
- Added new community template wails-sveltekit-tailwind. Added by [@pylotlight](https://github.com/pylotlight) in [PR](https://github.com/wailsapp/wails/pull/2851)
- Added support for print dialogs. Added by [@aangelisc](https://github.com/aangelisc) in [PR](https://github.com/wailsapp/wails/pull/2822)
- Added new `wails dev -nogorebuild` flag to prevent restarts on back end file changes. [@haukened](https://github.com/haukened) in [PR #2870](https://github.com/wailsapp/wails/pull/2870)
- Added a guide to describe a cross-platform build using GitHub Actions. Added by [@dennypenta](https://github.com/dennypenta) in [PR](https://github.com/wailsapp/wails/pull/2879)

### Changed

- Now uses new `go-webview2` module. Added by @leaanthony in [PR](https://github.com/wailsapp/wails/pull/2687).
- Changed styling of `doctor` command. Changed by @MarvinJWendt in [PR](https://github.com/wailsapp/wails/pull/2660)
- Enable HiDPI option by default in windows nsis installer. Changed by @5aaee9 in [PR](https://github.com/wailsapp/wails/pull/2694)
- Now debug builds include the un-minified version of the runtime JS with source maps . Changed by @mmghv in [PR](https://github.com/wailsapp/wails/pull/2745)

## v2.5.1 - 2023-05-16

### Breaking Changes

- The Go WebView2Loader allowed env variable and registry overrides to change the behaviour of WebView2. This is not possible when using the native WebView2Loader with Wails and should not be possible according to [PR](https://github.com/wailsapp/wails/pull/1771). Changed by @stffabi in [PR](https://github.com/wailsapp/wails/pull/2668)
- `wails dev` now uses the custom schemes `wails://` on macOS and Linux for all Vite versions. This also fixes missing reloads after multiple fast savings on Linux and Windows. Changed by @stffabi in [PR](https://github.com/wailsapp/wails/pull/2664)

### Fixed

- Fixed segfaults during fast reloads of requests on macOS. Fixed by @stffabi in [PR](https://github.com/wailsapp/wails/pull/2664)
- Fixed devserver on Linux for older WebKit2GTK versions < 2.36. Fixed by @stffabi in [PR](https://github.com/wailsapp/wails/pull/2664)
- Fixed devserver on Windows that might have triggered the WebView2 into a hang. Fixed by @stffabi in [PR](https://github.com/wailsapp/wails/pull/2664)

## v2.5.0 - 2023-05-13

### Breaking Changes

- `wails dev` now uses the custom schemes `wails://` on macOS and Linux if Vite >= `v3.0.0` is used. This makes the dev application consistent in behaviour with the final production application and fixes some long-standing inconsistencies. Changed by @stffabi in [PR](https://github.com/wailsapp/wails/pull/2610)

### Added

- Added Nodejs version in `wails doctor`. Added by @misitebao in [PR](https://github.com/wailsapp/wails/pull/2546)
- Added support for WebKit2GTK 2.40+ on Linux. This brings additional features for the [AssetServer](/docs/reference/options#assetserver), like support for HTTP Request Bodies. The app must be compiled with the Go build tag `webkit2_40` to activate support for this features. This also bumps the minimum requirement of WebKit2GTK to 2.40 for your app. Added by @stffabi in this [PR](https://github.com/wailsapp/wails/pull/2592)
- macOS: Added Window menu role with well known shortcuts "Minimize, Full-Screen and Zoom". Added by @stffabi in [PR](https://github.com/wailsapp/wails/pull/2586)
- macOS: Added "Hide, Hide Others, Show All“ to appmenu. Added by @stffabi in [PR](https://github.com/wailsapp/wails/pull/2586)
- Windows: Added flag to disable the WebView2 `RendererCodeIntegrity` checks, please see the comment on the flag for more information. Added by @stffabi in [PR](https://github.com/wailsapp/wails/pull/2627)
- Windows: Added handling of WebView2 process crashes, for unrecoverable errors an error message is shown that the app needs to be restarted. If an error occurs that shows a chromium error page, make sure the Window and the WebView2 is visible. Added by @stffabi in [PR](https://github.com/wailsapp/wails/pull/2627)

### Changed

- [v3] Typescript model generation using `StructDef`s from new AST-based parser. Added by @ATenderholt in [PR1](https://github.com/wailsapp/wails/pull/2428/files) and [PR2](https://github.com/wailsapp/wails/pull/2485).

### Fixed

- Fixed console printing in `wails generate template`. Fixed by @misitebao in [PR](https://github.com/wailsapp/wails/pull/2483)
- Fixed unicode encoding of strings for multi-rune characters. Fixed by @joshbuddy in [PR](https://github.com/wailsapp/wails/pull/2509)
- Fixed `-skipbindings` flag in `wails dev`. Fixed by @stffabi in [PR](https://github.com/wailsapp/wails/pull/2584)
- Fixed `runtime.MenuUpdateApplicationMenu` on macOS. Fixed by @stffabi in [PR](https://github.com/wailsapp/wails/pull/2588)
- Fixed add package name for `libwebkit`/`pkg-config` and use shell.RunCommandWithENV instead of shell.RunCommand in `zypper.go`. Fixed by @wgjtyu in [PR](https://github.com/wailsapp/wails/pull/2593)
- Make sure to start the CommonFileDialogs on Windows on the Main-Thread. Fixed by @stffabi in [PR](https://github.com/wailsapp/wails/pull/2606)
- Fixed generated typescript bindings. Fixed by @dominictwlee in [PR](https://github.com/wailsapp/wails/pull/2552)
- Fixed `StartHidden` option not working on Linux. Fixed by @LGiki in [PR](https://github.com/wailsapp/wails/pull/2624)

## v2.4.1 - 2023-03-20

### Changed

- Support single clicks on items with `--wails-draggable: drag` again on Windows. Changed by @stffabi in [PR](https://github.com/wailsapp/wails/pull/2482)

### Fixed

- Fixed panic when using `wails dev` and the AssetServer tried to log to the logger. Fixed by @stffabi in [PR](https://github.com/wailsapp/wails/pull/2481)
- Fixed compatibility with WebView2 Runtime > `110.0.1587.69` which showed a `connection refused` html page before doing a reload of the frontend. Fixed by @stffabi in [PR](https://github.com/wailsapp/wails/pull/2496)

## v2.4.0 - 2023-03-08

### Added

- Added Webview GPU acceleration options for [Windows](/docs/reference/options#webviewgpuisdisabled) and [Linux](/docs/reference/options#webviewgpupolicy). Added by @Lyimmi in [PR](https://github.com/wailsapp/wails/pull/2266)
- Added `EnableFraudulentWebsiteDetection` option to opt-in to scan services for fraudulent content, such as malware or phishing attempts. Older releases had the scan services per default activated. Added by @stffabi in [PR](https://github.com/wailsapp/wails/pull/2269)
- Allow an [AssetServer Middleware](/docs/reference/options#middleware) to specify the `Content-Type` of a file served by the [Assets](/docs/reference/options#assets-1) `fs.FS`. Added by @stffabi in [PR](https://github.com/wailsapp/wails/pull/2286)
- The AssetServer now detects more mimetypes by extension, e.g. `.mjs`. Added by @stffabi in [PR](https://github.com/wailsapp/wails/pull/2391)

### Changed

- Improved fullscreen mode for frameless window on Windows. Changed by @stffabi in [PR](https://github.com/wailsapp/wails/pull/2279), [PR](https://github.com/wailsapp/wails/pull/2288) and [PR](https://github.com/wailsapp/wails/pull/2299)
- On Windows unmaximising a window has no effect anymore when the window is in fullscreen mode, this makes it consistent with e.g. macOS. Changed by @stffabi in [PR](https://github.com/wailsapp/wails/pull/2279)
- Frameless resize now sets the cursor on documentElement, otherwise resizing cursor won't be shown outside of the body rectangle. Changed by @stffabi in [PR](https://github.com/wailsapp/wails/pull/2289)
- Improved the `--wails-draggable` experience to be more reactive. Changed by @stffabi in [PR](https://github.com/wailsapp/wails/pull/2302)
- NSIS template now installs the shortcuts for all users and not only for the current user. Changed by @stffabi in [PR](https://github.com/wailsapp/wails/pull/2373)

### Fixed

- Fixed failing build hooks when `build/bin` was missing. Fixed by @Lyimmi in [PR](https://github.com/wailsapp/wails/pull/2273)
- Fixed fullscreen mode for frameless window on Windows to fully cover the taskbar when changing into fullscreen from maximised state. Fixed by @stffabi in [PR](https://github.com/wailsapp/wails/pull/2279)
- Fixed set window background colour on Windows when setting the colour via runtime. Fixed by @stffabi in [PR](https://github.com/wailsapp/wails/pull/2279)
- Fixed the showing of a white border around a fullscreen window when `DisableWindowIcon` is active on Windows. Fixed by @stffabi in [PR](https://github.com/wailsapp/wails/pull/2299)
- Fixed the sometimes lagging drag experience with `--wails-draggable` on Windows. Fixed by @stffabi in [PR](https://github.com/wailsapp/wails/pull/2302)
- Fixed applying the default arch to platform flag in wails cli. If only a `GOOS` has been supplied as platform flag e.g. `wails build --platform windows` the current architecture wasn't applied and the build failed. Fixed by @stffabi in [PR](https://github.com/wailsapp/wails/pull/2309)
- Fixed a segfault on opening the inspector on older macOS versions. Fixed by @stffabi in [PR](https://github.com/wailsapp/wails/pull/2397)
- Fixed the macos single architecture builds not respecting an output file name specified with the '-o' flag. Fixed by @gwynforthewyn in [PR](https://github.com/wailsapp/wails/pull/2358)
- Fixed `undo`/`redo` on macOS. Fixed by @stffabi in [PR](https://github.com/wailsapp/wails/pull/2430)
- Fixed `Events*` runtime functions in JavaScript not returning the function to cancel the watcher. Fixed by @zllovesuki in [PR](https://github.com/wailsapp/wails/pull/2434)
- Fixed AppOptions merging defaults when a custom logger is used. Fixed by @stffabi in [PR](https://github.com/wailsapp/wails/pull/2452)
- Fixed race condition and missing unlock of mutex in events handling. Fixed by @stffabi in [PR](https://github.com/wailsapp/wails/pull/2453)

## v2.3.0 - 2022-12-29

### Added

- Added `OpenInspectorOnStartup` to debug options to allow opening the WebInspector during startup of the application in debug mode. Added by @stffabi in [PR](https://github.com/wailsapp/wails/pull/2080)
- On macOS `wails doctor` now also shows the version of Xcode installed. Added by @stffabi in [PR](https://github.com/wailsapp/wails/pull/2089)
- The [AssetServer](/docs/reference/options#assetserver) now supports handling range-requests if the [Assets](/docs/reference/options/#assets-1) `fs.FS` provides an `io.ReadSeeker`. Added by @stffabi in [PR](https://github.com/wailsapp/wails/pull/2091)
- Add new property for the `wails.json` config file - `bindings`. More information on the new property can be found in the updated [schema](/schemas/config.v2.json). Properties `prefix` and `suffix` allow you to control the generated TypeScript entity name in the `model.ts` file. Added by @OlegGulevskyy in [PR](https://github.com/wailsapp/wails/pull/2101)
- The `WindowSetAlwaysOnTop` method is now exposed in the JS runtime. Fixed by @gotid in [PR](https://github.com/wailsapp/wails/pull/2128)
- The [AssetServer](/docs/reference/options#assetserver) now supports serving the index.html file when requesting a directory. Added by @stffabi in [PR](https://github.com/wailsapp/wails/pull/2110)
- Added support for WebKit2GTK 2.36+ on Linux. This brings additional features for the [AssetServer](/docs/reference/options#assetserver), like support for HTTP methods and Headers. The app must be compiled with the Go build tag `webkit2_36` to activate support for this features. This also bumps the minimum requirement of WebKit2GTK to 2.36 for your app. Fixed by @stffabi in this [PR](https://github.com/wailsapp/wails/pull/2151)
- Added support for file input selection on macOS. Added by @stffabi in [PR](https://github.com/wailsapp/wails/pull/2209)
- Added support Request/Response streaming of the AssetServer on macOS. Added by @stffabi in [PR](https://github.com/wailsapp/wails/pull/2219)
- Added request path checks for the AssetServer. Added by @stffabi in [PR](https://github.com/wailsapp/wails/pull/2235)
- Added new App Store guide. Added by @achhabra2 in [PR](https://github.com/wailsapp/wails/pull/2142)
- Added extra libwebkit check for dnf package manager (required for latest Fedora). Fixed by @NullCode1337 in this [PR](https://github.com/wailsapp/wails/pull/2218)
- Added new `-nomodsync` flag to disable the automatic syncing of the `go.mod` file. Added by @leaanthony in [PR](https://github.com/wailsapp/wails/pull/2215)
- Added support for adding prefix and postfix text to generated Typescript classes. Added by @OlegGulevskyy in [PR](https://github.com/wailsapp/wails/pull/2101)
- Added reference to NSIS as optional dependency. Added by @acheong08 in [PR](https://github.com/wailsapp/wails/pull/2070)
- Added Korean translation for the website. Added by @cybertramp in [PR](https://github.com/wailsapp/wails/pull/2093)

### Fixed

- The `noreload` flag in wails dev wasn't applied. Fixed by @stffabi in this [PR](https://github.com/wailsapp/wails/pull/2081)
- `build/bin` folder was duplicating itself on each reload in `wails dev` mode. Fixed by @OlegGulevskyy in this [PR](https://github.com/wailsapp/wails/pull/2103)
- Prevent a thin white line at the bottom of a frameless window on Windows. Fixed by @stffabi in this [PR](https://github.com/wailsapp/wails/pull/2111)
- Better signal handling for Linux. Fixed by @leaanthony in this [PR](https://github.com/wailsapp/wails/pull/2152)
- Running the docs locally was broken due to mandatory crowdin token requirement. Fixed by @OlegGulevskyy in this [PR](https://github.com/wailsapp/wails/pull/2231)
- Generated typescript for Go functions that returned a single error was incorrect. Fixed by @ATenderholt in this [PR](https://github.com/wailsapp/wails/pull/2247)
- The right mouse event was not being raised correctly for Linux. Fixed by @leaanthony in this [PR](https://github.com/wailsapp/wails/pull/2190)
- Remove extra spaces in Wails version when querying `go.mod`. Fixed by @matholt in this [PR](https://github.com/wailsapp/wails/pull/2197)
- Fix go tests failure on Mac. Fixed by @avengerweb in this [PR](https://github.com/wailsapp/wails/pull/2187)
- Fix go test errors. Fixed by @misitebao & @avengerweb in [these](https://github.com/wailsapp/wails/pull/2169) [PRs](https://github.com/wailsapp/wails/pull/2187)
- Added `WindowSetAlwaysOnTop` to the JS runtime. Fixed by @gotid in [PR](https://github.com/wailsapp/wails/pull/2128)
- Fixed obfuscated flag typo in docs. Fixed by @ckilb in [PR](https://github.com/wailsapp/wails/pull/2102)
- Fixed React Hash Router link in docs. Fixed by @marvinhosea in [PR](https://github.com/wailsapp/wails/pull/2050)

### Changed

- Improve error message if no `index.html` could be found in the assets and validate assetserver options. Changed by @stffabi in this [PR](https://github.com/wailsapp/wails/pull/2110)
- Promote the Go WebView2Loader from experimental to stable. This means now per default all Wails build use the new loader introduced with `v2.2.0`. The old loader remains usable with build tag `native_webview2loader` for the next few releases. Changed by @stffabi in this [PR](https://github.com/wailsapp/wails/pull/2199)
- Refactored CLI. Changed by @leaanthony in this [PR](https://github.com/wailsapp/wails/pull/2123)
- Remove unreachable code. Changed by @tmclane in this [PR](https://github.com/wailsapp/wails/pull/2182)

## v2.2.0 - 2022-11-09

### Added

- Wails now uses a purpose built, native Go implementation of Microsoft's webview2loader dll. This means there is no need to embed the `Webview2Loader.dll` file in your binaries, meaning filesizes will be ~130k smaller! Thanks to @stffabi for this [awesome contribution](https://github.com/wailsapp/wails/pull/1974)!
- This release provides much more control over custom asset handling via the new [AssetServer](https://wails.io/docs/reference/options#assetserver) options. This allows you to provide your own custom asset handler and hook into the request chain through middleware. Thanks to @stffabi for this [awesome contribution](https://github.com/wailsapp/wails/pull/2016) and @mholt for the [initial idea](https://github.com/wailsapp/wails/issues/2007) and extensive testing.
- It is now possible to customise the layout of your Wails projects using 2 new options in `wails.json`:
  - `build:dir` can be used to specify where the build files reside
  - `frontend:dir` can be used to specify where the frontend files reside
  - If `go.mod` is not found in the same directory as `wails.json`, the cli will look up the parent directories to find it. Fixed by @leaanthony in this [PR](https://github.com/wailsapp/wails/pull/2009)
- Colour output in the CLI can now be turned off by using the `--nocolor` flag. This is useful for CI/CD pipelines. Thanks to @scottopell for the [PR](https://github.com/wailsapp/wails/pull/1947)
- A JSON schema definition for the `wails.json` file has been added. IDEs should now provide code complete when editing `wails.json`. Thanks to @binyamin for the [PR](https://github.com/wailsapp/wails/pull/1864)
- The `EventsOn*` methods now return a function that can be called to deregister the listener. Thanks to @joshbuddy for the [PR](https://github.com/wailsapp/wails/pull/1969)

### Fixed

- Webview2 on Windows returns a potential whitespace when defining the style like this style="--wails-draggable: drag". Fixed by @stffabi in https://github.com/wailsapp/wails/pull/1989
- Bound structs that had `struct{}` field types would cause the TypeScript generation to fail. Thanks to @ParkourLiu for the [PR](https://github.com/wailsapp/wails/pull/1999)
- When maximising a frameless window on Windows with multiple monitors, the window could sometimes become blank. Thanks to @stffabi for the [fix](https://github.com/wailsapp/wails/pull/2043)

### Changed

- The troubleshooting guide was updated to provide guidance when [Vite fails to start](https://wails.io/docs/guides/troubleshooting#cannot-start-service-host-version-xxx-does-not-match-binary-version-xxx). Thanks to @willdot for the [PR](https://github.com/wailsapp/wails/pull/2000).
- English, Chinese and Japanese documentation updates. Thanks to @misitebao.

### Deprecated

- The [AssetsHandler](https://wails.io/docs/reference/options#assetshandler) option has been deprecated. Please use the [AssetServer](https://wails.io/docs/reference/options#assetserver) option instead.

### New Contributors

- @willdot made their first contribution in https://github.com/wailsapp/wails/pull/2000
- @ParkourLiu made their first contribution in https://github.com/wailsapp/wails/pull/1999
- @binyamin made their first contribution in https://github.com/wailsapp/wails/pull/1864
- @joshbuddy made their first contribution in https://github.com/wailsapp/wails/pull/1969
- @sgosiaco made their first contribution in https://github.com/wailsapp/wails/pull/2062

## v2.1.0 - 2022-10-18

### Removed

- The `RGBA` option in `options.App` has now been removed. Use `BackgroundColour` instead.

### Added

- [Support for defaulting to No button in Windows dialogs](https://wails.io/docs/reference/runtime/dialog/#windows) - @leaanthony in https://github.com/wailsapp/wails/pull/1875
- Add missing resize for frameless window on Linux - @Lyimmi in https://github.com/wailsapp/wails/pull/1918
- [Add window transparency for linux](https://wails.io/docs/reference/options#windowistranslucent-2) - @Lyimmi in https://github.com/wailsapp/wails/pull/1926
- [Add WindowExecJS method](https://wails.io/docs/reference/runtime/window#windowexecjs) - @leaanthony in https://github.com/wailsapp/wails/pull/1927
- [Add support for `Info.dev.plist` on macOS](https://wails.io/docs//reference/cli#dev) - @leaanthony in https://github.com/wailsapp/wails/pull/1960
- [Add ZoomFactor get/set and add the respective windows only options](https://wails.io/docs/reference/options#zoomfactor) - @pierrejoye in https://github.com/wailsapp/wails/pull/1463

### Fixed

- Embed directories auto-created if they don't exist - @leaanthony in https://github.com/wailsapp/wails/pull/1983
- Quote command arguments if they have a space - @leaanthony in https://github.com/wailsapp/wails/pull/1892
- Fixed Linux frameless window drag - @Lyimmi in https://github.com/wailsapp/wails/pull/1916
- Fix gtk_window_begin_resize_drag's mouse button - @Lyimmi in https://github.com/wailsapp/wails/pull/1920
- Fix binding generation special cases - @JulioDRF in https://github.com/wailsapp/wails/pull/1902
- Remove the `.git` directory in the template - @misitebao in https://github.com/wailsapp/wails/pull/1929
- Fix wails dev - @JulioDRF in https://github.com/wailsapp/wails/pull/1931
- Fix for considering new `go` files in dev filesystem watcher - @scottopell in https://github.com/wailsapp/wails/pull/1946
- Prevent type parsing to interfere with TypeScript package name - @ValentinTrinque in https://github.com/wailsapp/wails/pull/1942
- [dev] Do not try to infer assetdir from fs.FS when a frontend dev server is in use - @stffabi in https://github.com/wailsapp/wails/pull/1972
- Fix init command not listed in wails help message - @lyon-lee-dev in https://github.com/wailsapp/wails/pull/1976

### Changed

- Add PR checks - @leaanthony in https://github.com/wailsapp/wails/pull/1879
- Auto label project cards - @leaanthony in https://github.com/wailsapp/wails/pull/1881
- Add issue translator - @leaanthony in https://github.com/wailsapp/wails/pull/1891
- Update label names in the issue template - @misitebao in https://github.com/wailsapp/wails/pull/1893
- obfuscated instead of obfuscate in the docs - @arifali123 in https://github.com/wailsapp/wails/pull/1895
- [assetHandler] Remove redundant log prefix - @stffabi in https://github.com/wailsapp/wails/pull/1896
- [dev] Do not generate bindings in the dev app itself - @stffabi in https://github.com/wailsapp/wails/pull/1899
- Update Chinese translation - @almas1992 in https://github.com/wailsapp/wails/pull/1894
- Refactor app - @leaanthony in https://github.com/wailsapp/wails/pull/1909
- Update documents - @misitebao in https://github.com/wailsapp/wails/pull/1907 https://github.com/wailsapp/wails/pull/1936
- Adding Tutorial link - @raguay in https://github.com/wailsapp/wails/pull/1903
- Add react-ts-vite-tailwind template - @hotafrika in https://github.com/wailsapp/wails/pull/1930
- Update README.zh-Hans.md - @o8x in https://github.com/wailsapp/wails/pull/1949
- Add Elm Tailwind CSS community template - @rnice01 in https://github.com/wailsapp/wails/pull/1939
- Chore/generate sponsors - @leaanthony in https://github.com/wailsapp/wails/pull/1965
- Use swc + pnpm for website - @leaanthony in https://github.com/wailsapp/wails/pull/1966
- Sort structs in models.ts - @leaanthony in https://github.com/wailsapp/wails/pull/1961
- Update Sponsor Image - @github-actions in https://github.com/wailsapp/wails/pull/1973
- docs: sync documents - @misitebao in https://github.com/wailsapp/wails/pull/1968
- Update events.mdx - @cuigege in https://github.com/wailsapp/wails/pull/1979

### New Contributors

- @arifali123 made their first contribution in https://github.com/wailsapp/wails/pull/1895
- @almas1992 made their first contribution in https://github.com/wailsapp/wails/pull/1894
- @JulioDRF made their first contribution in https://github.com/wailsapp/wails/pull/1902
- @hotafrika made their first contribution in https://github.com/wailsapp/wails/pull/1930
- @scottopell made their first contribution in https://github.com/wailsapp/wails/pull/1946
- @o8x made their first contribution in https://github.com/wailsapp/wails/pull/1949
- @rnice01 made their first contribution in https://github.com/wailsapp/wails/pull/1939
- @cuigege made their first contribution in https://github.com/wailsapp/wails/pull/1979
- @lyon-lee-dev made their first contribution in https://github.com/wailsapp/wails/pull/1976

## v2.0.0 - 2022-09-22

### Fixed

- Fix buildtags parsing if only one tag is specified by @stffabi in https://github.com/wailsapp/wails/pull/1858
- Use embed all to include all files in templates by @stffabi in https://github.com/wailsapp/wails/pull/1862

### Changed

- Bump minimum required Go version to 1.18 by @stffabi in https://github.com/wailsapp/wails/pull/1854
- Add check for minimum required Go version by @stffabi in https://github.com/wailsapp/wails/pull/1853
- chore: update README and workflows by @misitebao in https://github.com/wailsapp/wails/pull/1848
- Update introduction.mdx by @ParvinEyvazov in https://github.com/wailsapp/wails/pull/1863
- Releasetest/release workflow by @leaanthony in https://github.com/wailsapp/wails/pull/1869
- Optimize documentation website by @misitebao in https://github.com/wailsapp/wails/pull/1849

### New Contributors

- @ParvinEyvazov made their first contribution in https://github.com/wailsapp/wails/pull/1863

## v2.0.0-rc.1 - 2022-09-13

### Deprecated

- The `-noGen` flag for the `wails dev` command has been replaced with `-skipbindings`. This is to
  align with the `wails build` command.

### Added

- Add garble support by @leaanthony in https://github.com/wailsapp/wails/pull/1793
- Make draggable CSS property customisable by @leaanthony in https://github.com/wailsapp/wails/pull/1828
- Add Some WindowState by @zandercodes in https://github.com/wailsapp/wails/pull/1349
- Make EventsOff capable of removing multiple listeners by @Lyimmi in https://github.com/wailsapp/wails/pull/1822

### Fixed

- Use `Promise<void>` when Go routine does not output by @SheetJSDev in https://github.com/wailsapp/wails/pull/1821
- preact-ts template build fix by @Debdut in https://github.com/wailsapp/wails/pull/1781
- fix frontend/tsconfig.js by @Lyimmi in https://github.com/wailsapp/wails/pull/1795
- fix: fix bugs in website by @misitebao in https://github.com/wailsapp/wails/pull/1810
- Fix vue-ts template by @leaanthony in https://github.com/wailsapp/wails/pull/1813
- Remove duplicate defs in win32/window.go by @AlbinoDrought in https://github.com/wailsapp/wails/pull/1832

### Changed

- Upgrade React to use Vite v3 by @leaanthony in https://github.com/wailsapp/wails/pull/1744
- Upgrade Lit to use Vite v3 by @leaanthony in https://github.com/wailsapp/wails/pull/1745
- Support vite3 for Vue by @leaanthony in https://github.com/wailsapp/wails/pull/1746
- Preact templates for vite 3 by @leaanthony in https://github.com/wailsapp/wails/pull/1770
- Prevent env variables and registry overrides from changing behaviour by @stffabi in https://github.com/wailsapp/wails/pull/1771
- Use go implementation to retrieve the version of a fixed runtime by @stffabi in https://github.com/wailsapp/wails/pull/1790
- Change contribution guide type from "doc" to "page" by @misitebao in https://github.com/wailsapp/wails/pull/1777
- feat(website): repair document content by @misitebao in https://github.com/wailsapp/wails/pull/1775
- chore: sort out files by @misitebao in https://github.com/wailsapp/wails/pull/1776
- Add Korean to doc by @jaesung9507 in https://github.com/wailsapp/wails/pull/1774
- Add README.ja.md by @shinshin86 in https://github.com/wailsapp/wails/pull/1783
- Reorganized contribution guidelines page by @misitebao in https://github.com/wailsapp/wails/pull/1784
- fix(website): fix link by @misitebao in https://github.com/wailsapp/wails/pull/1785
- Update templates.mdx by @KiddoV in https://github.com/wailsapp/wails/pull/1799
- Better watcher by @leaanthony in https://github.com/wailsapp/wails/pull/1827
- Only set GDK_BACKEND to "x11" if GDK_BACKEND is unset and XDG_SESSION_TYPE is not "wayland" by @prurigro in https://github.com/wailsapp/wails/pull/1811
- Optimize images by @imgbot in https://github.com/wailsapp/wails/pull/1812

### New Contributors

- @shinshin86 made their first contribution in https://github.com/wailsapp/wails/pull/1783
- @Debdut made their first contribution in https://github.com/wailsapp/wails/pull/1781
- @KiddoV made their first contribution in https://github.com/wailsapp/wails/pull/1799
- @zandercodes made their first contribution in https://github.com/wailsapp/wails/pull/1349
- @prurigro made their first contribution in https://github.com/wailsapp/wails/pull/1811
- @SheetJSDev made their first contribution in https://github.com/wailsapp/wails/pull/1821
- @AlbinoDrought made their first contribution in https://github.com/wailsapp/wails/pull/1832
- @imgbot made their first contribution in https://github.com/wailsapp/wails/pull/1812

## v2.0.0-beta.44 - 2022-08-20

### Deprecated

The `data-wails-drag` attribute is being deprecated in favour of the following CSS style:
`style="--wails-draggable:drag"`. You can use `style="--wails-draggable:no-drag"` to disable the drag behaviour.
For this release only, you can test this by setting the following application option:

```go
Experimental: &options.Experimental{
  UseCSSDrag: true,
},
```

### Added

- Set file permissions for generated files by @leaanthony in https://github.com/wailsapp/wails/pull/1763
- Experimental support for CSS Drag detection by @leaanthony in https://github.com/wailsapp/wails/pull/1750

### Fixed

- Bug fix collecting of output binaries for platforms by @stffabi in https://github.com/wailsapp/wails/pull/1715
- Fix registration of exposed fields by @ValentinTrinque in https://github.com/wailsapp/wails/pull/1727
- Fix column widths for doctor command's dependencies table by @ianmjones in https://github.com/wailsapp/wails/pull/1717
- Do not generate bindings for `OnBeforeClose` method

### Changed

- Misc code refactors and removal by @leaanthony in https://github.com/wailsapp/wails/pull/1713
- Add react-router to routing.mdx by @Maicarons2022 in https://github.com/wailsapp/wails/pull/1755
- Add Japanese to doc by @RyoTagami in https://github.com/wailsapp/wails/pull/1716
- Added EmailIt and Modal File Manager by @raguay in https://github.com/wailsapp/wails/pull/1728
- Adding my ScriptBar program by @raguay in https://github.com/wailsapp/wails/pull/1761
- Link to general webview2 runtime download page and not to a specific language by @stffabi in https://github.com/wailsapp/wails/pull/1764
- Updated translations in https://github.com/wailsapp/wails/pull/1719 and https://github.com/wailsapp/wails/pull/1720
- Remove text outside style's brackets by @DragoSpiro98 in https://github.com/wailsapp/wails/pull/1765

### New Contributors

- @RyoTagami made their first contribution in https://github.com/wailsapp/wails/pull/1716
- @raguay made their first contribution in https://github.com/wailsapp/wails/pull/1728
- @Maicarons2022 made their first contribution in https://github.com/wailsapp/wails/pull/1755
- @DragoSpiro98 made their first contribution in https://github.com/wailsapp/wails/pull/1765

## v2.0.0-beta.43 - 2022-08-08

### Added

- Add support for retrieving the release notes from Github by @leaanthony in https://github.com/wailsapp/wails/pull/1679
- Add `frontend:dev:install` configuration by @LGiki in https://github.com/wailsapp/wails/pull/1666

### Fixed

- Fix formatting of some error messages by @stffabi in https://github.com/wailsapp/wails/pull/1665
- Windows dialogs now work when window is not visible yet by @leaanthony in https://github.com/wailsapp/wails/pull/1662
- Multiple fixes for MacOS asset requests by @stffabi in https://github.com/wailsapp/wails/pull/1668
  and https://github.com/wailsapp/wails/pull/1681
- Fix for Go 1.19 by @stffabi in https://github.com/wailsapp/wails/pull/1689
- Removed Linux warnings by @leaanthony in https://github.com/wailsapp/wails/pull/1656
- Better support for doubleclick events in drag regions by @leaanthony in https://github.com/wailsapp/wails/pull/1704
- Allow MacOS frameless window to be miniturisable by @leaanthony in https://github.com/wailsapp/wails/pull/1705

### Changed

- add wails-sveltekit-template by @h8gi in https://github.com/wailsapp/wails/pull/1671
- wails doctor now reports correct MacOS os id by @stffabi in https://github.com/wailsapp/wails/pull/1673
- Update application-development.mdx by @SamHennessy in https://github.com/wailsapp/wails/pull/1682
- Move SetMin/Max calls to main thread by @leaanthony in https://github.com/wailsapp/wails/pull/1684
- Change `frontend:dev` to `frontend:dev:build` by @LGiki in https://github.com/wailsapp/wails/pull/1691
- Build frontend only before starting the dev watcher command by @stffabi in https://github.com/wailsapp/wails/pull/1694
- Improve error message for auto dev server discovery without a dev watcher by @stffabi
  in https://github.com/wailsapp/wails/pull/1711

### New Contributors

- @h8gi made their first contribution in https://github.com/wailsapp/wails/pull/1671
- @SamHennessy made their first contribution in https://github.com/wailsapp/wails/pull/1682

## v2.0.0-beta.42 - 2022-07-25

### Added

- Added `options.NewRGBA` and `options.NewRGB` functions to create `*options.RGBA` by @leaanthony

### Fixed

- Fixed initial build of frontend when using `wails dev` on new projects by @leaanthony
  in https://github.com/wailsapp/wails/pull/1650
- Ignore empty install command when running `wails dev` by @stffabi in https://github.com/wailsapp/wails/pull/1651
- Fixed error reporting in templates
- BackgroundColour documentation fix
- Generalize manual compile steps [Documentation] by @acheong08 in https://github.com/wailsapp/wails/pull/1644

## v2.0.0-beta.40 - 2022-07-24

### Added

- Add Show() and Hide() to runtime to show/hide application by @leaanthony
  in https://github.com/wailsapp/wails/pull/1599
- Override target platform/arch using GOOS and GOARCH environment variables by @leaanthony
  in https://github.com/wailsapp/wails/pull/1618
- Add option to skip frontend rebuild in dev mode by @leaanthony in https://github.com/wailsapp/wails/pull/1632

### Fixed

- Update svelte templates to use vite 3 by @leaanthony in https://github.com/wailsapp/wails/pull/1643
- Fix plain template by @stffabi in https://github.com/wailsapp/wails/pull/1609
- Fix Website layout by @leaanthony in https://github.com/wailsapp/wails/pull/1616
- Fixed typo in documentation page docs/howdoesitwork by @MyNameIsAres in https://github.com/wailsapp/wails/pull/1636
- Use scaling when setting min/max window by @leaanthony in https://github.com/wailsapp/wails/pull/1557

### Changed

- Install dev dependencies before starting dev mode by @leaanthony in https://github.com/wailsapp/wails/pull/1615
- Translate and fix website text by @misitebao in https://github.com/wailsapp/wails/pull/1525
- docs: add MyNameIsAres as a contributor for doc by @allcontributors in https://github.com/wailsapp/wails/pull/1638
- Deprecate Fullscreen appoption by @acheong08 in https://github.com/wailsapp/wails/pull/1640

### Deprecated

- The `Fullscreen` application option is deprecated. Please
  use [`WindowStartState`](https://wails.io/docs/reference/options#windowstartstate) instead.

### New Contributors

- @MyNameIsAres made their first contribution in https://github.com/wailsapp/wails/pull/1636

## v2.0.0-beta.39.2 - 2022-07-20

### Added

- Update example for macOS Menu by @acheong08 in https://github.com/wailsapp/wails/pull/1600

### Fixed

- Reinstate Go 1.17 compatibility by @leaanthony in https://github.com/wailsapp/wails/pull/1605

## v2.0.0-beta.39 - 2022-07-19

### Added

- New screen dimensions runtime API by @skamensky in https://github.com/wailsapp/wails/pull/1519
- Auto discover vite devserver port by @leaanthony in https://github.com/wailsapp/wails/pull/1547
- Add nixpkgs support to doctor command. by @ianmjones in https://github.com/wailsapp/wails/pull/1551
- New pre-build hooks feature by @leaanthony in https://github.com/wailsapp/wails/pull/1578
- New production log level option by @leaanthony in https://github.com/wailsapp/wails/pull/1555

### Fixed

- Fix stack corruption in Windows when using ICoreWebView2HttpHeadersCollectionIterator by @stffabi
  in https://github.com/wailsapp/wails/pull/1589
- Move WindowGet\* to main thread by @leaanthony in https://github.com/wailsapp/wails/pull/1464
- Allow -appargs flag to pass flags to binary. by @ianmjones in https://github.com/wailsapp/wails/pull/1534
- Fix checking for installed apt package in none English session. by @ianmjones
  in https://github.com/wailsapp/wails/pull/1548
- Fix OnBeforeClose code for Mac by @leaanthony in https://github.com/wailsapp/wails/pull/1558
- Support Maps in TS conversion by @leaanthony in https://github.com/wailsapp/wails/pull/1435
- Check for line length when scanning for local devserver url by @leaanthony
  in https://github.com/wailsapp/wails/pull/1566
- Remove usage of unsafe.Pointer in winc by @stffabi and @leaanthony in https://github.com/wailsapp/wails/pull/1556

### Changed

- Rename WindowSetRGBA -> WindowSetBackgroundColour by @leaanthony in https://github.com/wailsapp/wails/pull/1506
- Improvements to the dev command by @stffabi in https://github.com/wailsapp/wails/pull/1510
- Update vscode template by @leaanthony in https://github.com/wailsapp/wails/pull/1398
- Bump svelte from 3.42.2 to 3.49.0 in /v2/internal/frontend/runtime/dev by @dependabot
  in https://github.com/wailsapp/wails/pull/1572
- Bump svelte from 3.42.5 to 3.49.0 in /v2/internal/frontend/runtime by @dependabot
  in https://github.com/wailsapp/wails/pull/1573
- Add troubleshooting for `Not Found` error by @acheong08 in https://github.com/wailsapp/wails/pull/1586
- Docs/better homepage by @leaanthony in https://github.com/wailsapp/wails/pull/1591

### New Contributors

- @skamensky made their first contribution in https://github.com/wailsapp/wails/pull/1519
- @acheong08 made their first contribution in https://github.com/wailsapp/wails/pull/1586

**Full Changelog**: https://github.com/wailsapp/wails/compare/v2.0.0-beta.38...v2.0.0-beta.39

## v2.0.0-beta.38 - 2022-06-27

### Added

- Add race detector to build & dev by @Lyimmi in https://github.com/wailsapp/wails/pull/1426
- [linux] Support `linux/arm` architecture by @Lyimmi in https://github.com/wailsapp/wails/pull/1427
- Create gitignore when using `-g` option by @jaesung9507 in https://github.com/wailsapp/wails/pull/1430
- [windows] Add Suspend/Resume callback support by @leaanthony in https://github.com/wailsapp/wails/pull/1474
- Add runtime function `WindowSetAlwaysOnTop` by @chenxiao1990 in https://github.com/wailsapp/wails/pull/1442
- [windows] Allow setting browser path by @NanoNik in https://github.com/wailsapp/wails/pull/1448

### Fixed

- [linux] Improve switching to main thread for callbacks by @stffabi in https://github.com/wailsapp/wails/pull/1392
- [windows] Fix WebView2 minimum runtime version check by @stffabi in https://github.com/wailsapp/wails/pull/1456
- [linux] Fix apt command syntax (#1458) by @abtin in https://github.com/wailsapp/wails/pull/1461
- [windows] Set Window Background colour if provided + debounce redraw option by @leaanthony
  in https://github.com/wailsapp/wails/pull/1466
- Fix small typo in docs by @LukenSkyne in https://github.com/wailsapp/wails/pull/1449
- Fix the url to surge by @andywenk in https://github.com/wailsapp/wails/pull/1460
- Fixed theme change at runtime by @leaanthony in https://github.com/wailsapp/wails/pull/1473
- Fix: Don't stop if unable to remove temporary bindings build by @leaanthony
  in https://github.com/wailsapp/wails/pull/1465
- [windows] Pass the correct installationStatus to the webview installation strategy by @stffabi
  in https://github.com/wailsapp/wails/pull/1483
- [windows] Make `SetBackgroundColour` compatible for `windows/386` by @stffabi
  in https://github.com/wailsapp/wails/pull/1493
- Fix lit-ts template by @Orijhins in https://github.com/wailsapp/wails/pull/1494

### Changed

- [windows] Load WebView2 loader from embedded only by @stffabi in https://github.com/wailsapp/wails/pull/1432
- Add showcase entry for October + update homepage carousel entry for October by @marcus-crane
  in https://github.com/wailsapp/wails/pull/1436
- Always use return in wrapped method by @leaanthony in https://github.com/wailsapp/wails/pull/1410
- [windows] Unlock OSThread after native calls have been finished by @stffabi
  in https://github.com/wailsapp/wails/pull/1441
- Add `BackgroundColour` and deprecate `RGBA` by @leaanthony in https://github.com/wailsapp/wails/pull/1475
- AssetsHandler remove retry logic in dev mode by @stffabi in https://github.com/wailsapp/wails/pull/1479
- Add Solid JS template to docs by @sidwebworks in https://github.com/wailsapp/wails/pull/1492
- Better signal handling by @leaanthony in https://github.com/wailsapp/wails/pull/1488
- Chore/react 18 create root by @tomanagle in https://github.com/wailsapp/wails/pull/1489

### New Contributors

- @jaesung9507 made their first contribution in https://github.com/wailsapp/wails/pull/1430
- @LukenSkyne made their first contribution in https://github.com/wailsapp/wails/pull/1449
- @andywenk made their first contribution in https://github.com/wailsapp/wails/pull/1460
- @abtin made their first contribution in https://github.com/wailsapp/wails/pull/1461
- @chenxiao1990 made their first contribution in https://github.com/wailsapp/wails/pull/1442
- @NanoNik made their first contribution in https://github.com/wailsapp/wails/pull/1448
- @sidwebworks made their first contribution in https://github.com/wailsapp/wails/pull/1492
- @tomanagle made their first contribution in https://github.com/wailsapp/wails/pull/1489

## v2.0.0-beta.37 - 2022-05-26

### Added

- Add `nogen` flag in wails dev command by @mondy in https://github.com/wailsapp/wails/pull/1413
- Initial support for new native translucency in Windows Preview by @leaanthony
  in https://github.com/wailsapp/wails/pull/1400

### Fixed

- Bugfix/incorrect bindings by @leaanthony in https://github.com/wailsapp/wails/pull/1383
- Fix runtime.js events by @polikow in https://github.com/wailsapp/wails/pull/1369
- Fix docs formatting by @antimatter96 in https://github.com/wailsapp/wails/pull/1372
- Events | fixes #1388 by @lambdajack in https://github.com/wailsapp/wails/pull/1390
- bugfix: correct typo by @tmclane in https://github.com/wailsapp/wails/pull/1391
- Fix typo in docs by @LGiki in https://github.com/wailsapp/wails/pull/1393
- Fix typo bindings.js to ipc.js by @rayshoo in https://github.com/wailsapp/wails/pull/1406
- Make sure to execute the menu callbacks on a new goroutine by @stffabi in https://github.com/wailsapp/wails/pull/1403
- Update runtime.d.ts & templates by @Yz4230 in https://github.com/wailsapp/wails/pull/1421
- Add missing className to input in React and Preact templates by @edwardbrowncross in https://github.com/wailsapp/wails/pull/1419

### Changed

- Improve multi-platform builds by @stffabi in https://github.com/wailsapp/wails/pull/1373
- During wails dev only use reload logic if no AssetsHandler are in use by @stffabi in https://github.com/wailsapp/wails/pull/1385
- Update events.mdx by @Junkher in https://github.com/wailsapp/wails/pull/1387
- Add Next.js template by @LGiki in https://github.com/wailsapp/wails/pull/1394
- Add docs on wails generate module by @TechplexEngineer in https://github.com/wailsapp/wails/pull/1414
- Add macos custom menu EditMenu tips by @daodao97 in https://github.com/wailsapp/wails/pull/1423

### New Contributors

- @polikow made their first contribution in https://github.com/wailsapp/wails/pull/1369
- @antimatter96 made their first contribution in https://github.com/wailsapp/wails/pull/1372
- @Junkher made their first contribution in https://github.com/wailsapp/wails/pull/1387
- @lambdajack made their first contribution in https://github.com/wailsapp/wails/pull/1390
- @LGiki made their first contribution in https://github.com/wailsapp/wails/pull/1393
- @rayshoo made their first contribution in https://github.com/wailsapp/wails/pull/1406
- @TechplexEngineer made their first contribution in https://github.com/wailsapp/wails/pull/1414
- @mondy made their first contribution in https://github.com/wailsapp/wails/pull/1413
- @Yz4230 made their first contribution in https://github.com/wailsapp/wails/pull/1421
- @daodao97 made their first contribution in https://github.com/wailsapp/wails/pull/1423
- @edwardbrowncross made their first contribution in https://github.com/wailsapp/wails/pull/1419

## v2.0.0-beta.36 - 2022-04-27

### Fixed

- [v2] Validate devServer property to be of the correct form by [@stffabi](https://github.com/stffabi) in https://github.com/wailsapp/wails/pull/1359
- [v2, darwin] Initialize native variables on stack to prevent segfault by [@stffabi](https://github.com/stffabi) in https://github.com/wailsapp/wails/pull/1362
- Vue-TS template fix

### Changed

- Added `OnStartup` method back to default templates

## v2.0.0-beta.35 - 2022-04-27

### Breaking Changes

- When data was sent to the `EventsOn` callback, it was being sent as a slice of values,
  instead of optional parameters to the method. `EventsOn` now works as expected, but you will need to update your code
  if you
  currently use this. [More information](https://github.com/wailsapp/wails/issues/1324)
- The broken `bindings.js` and `bindings.d.ts` files have been replaced by a new JS/TS code generation system. More
  details [here](https://wails.io/docs/howdoesitwork#calling-bound-go-methods)

### Added

- **New Templates**: Svelte, React, Vue, Preact, Lit and Vanilla templates, both JS and TS versions. `wails init -l` for
  more info.
- Default templates now powered by [Vite](https://vitejs.dev). This enables lightning fast reloads when you
  use `wails dev`!
- Add support for external frontend development servers. See `frontend:dev:serverUrl` in
  the [project config](https://wails.io/docs/reference/project-config) - [@stffabi](https://github.com/stffabi)
- [Fully configurable dark mode](https://wails.io/docs/reference/options#theme) for Windows.
- Hugely improved [WailsJS generation](https://wails.io/docs/howdoesitwork#calling-bound-go-methods) (both JavaScript
  and TypeScript)
- Wails doctor now reports information about the wails installation - [@stffabi](https://github.com/stffabi)
- Added docs for [code-signing](https://wails.io/docs/guides/signing)
  and [NSIS installer](https://wails.io/docs/guides/windows-installer) - [@gardc](https://github.com/gardc)
- Add support for `-trimpath` [build flag](https://wails.io/docs/reference/cli#build)
- Add support for a default AssetsHandler - [@stffabi](https://github.com/stffabi)

### Fixed

- Improved mimetype detection for BOM marker and comments - [@napalu](https://github.com/napalu)
- Remove duplicate mimetype entries - [@napalu](https://github.com/napalu)
- Remove duplicate TypeScript imports in generated definition files - [@adalessa](https://github.com/adalessa)
- Add missing method declaration - [@adalessa](https://github.com/adalessa)
- Fix Linux sigabrt on start - [@napalu](https://github.com/napalu)
- Double Click event now works on elements with `data-wails-drag` attribute - [@jicg](https://github.com/jicg)
- Suppress resizing during minimize of a frameless window - [@stffabi](https://github.com/stffabi)
- Fixed TS/JS generation for Go methods with no returns
- Fixed WailsJS being generated in project directory

### Changed

- Website docs are now versioned
- Improved `runtime.Environment` call
- Improve the close action for Mac
- A bunch of dependabot security updates
- Improved website content - [@misitebao](https://github.com/misitebao)
- Upgrade issue template - [@misitebao](https://github.com/misitebao)
- Convert documents that don't require version management to individual pages
  - [@misitebao](https://github.com/misitebao)
- Website now using Algolia search

## v2.0.0-beta.34 - 2022-03-26

### Added

- Add support for 'DomReady' callback on linux by [@napalu](https://github.com/napalu) in #1249
- MacOS - Show extension by default by [@leaanthony](https://github.com/leaanthony) in #1228

### Fixed

- [v2, nsis] Seems like / as path separator works only for some directives in a cross platform way
  by [@stffabi](https://github.com/stffabi) in #1227
- import models on binding definition by [@adalessa](https://github.com/adalessa) in #123
- Use local search on website by [@leaanthony](https://github.com/leaanthony) in #1234
- Ensure binary resources can be served by [@napalu](https://github.com/napalu) in #1240
- Only retry loading assets when loading from disk by [@leaanthony](https://github.com/leaanthony) in #1241
- [v2, windows] Fix maximised start state by [@stffabi](https://github.com/stffabi) in #1243
- Ensure Linux IsFullScreen uses GDK_WINDOW_STATE_FULLSCREEN bitmask appropriately.
  by [@ianmjones](https://github.com/ianmjones) in #1245
- Fix memory leak in ExecJS for Mac by [@leaanthony](https://github.com/leaanthony) in #1230
- Fix, or at least a workaround, for (#1232) by [@BillBuilt](https://github.com/BillBuilt) in #1247
- [v2] Use os.Args[0] for self starting wails by [@stffabi](https://github.com/stffabi) in #1258
- [v2, windows] Windows switch scheme: https -> http by @stefpap in #1255
- Ensure Focus is regained by Webview2 when tabbing by [@leaanthony](https://github.com/leaanthony) in #1257
- Try to focus window when Show() is called. by [@leaanthony](https://github.com/leaanthony) in #1212
- Check system for user installed Linux dependencies by [@leaanthony](https://github.com/leaanthony) in #1180

### Changed

- feat(website): sync documents and add content by [@misitebao](https://github.com/misitebao) in #1215
- refactor(cli): optimize default templates by [@misitebao](https://github.com/misitebao) in #1214
- Run watcher after initial build by [@leaanthony](https://github.com/leaanthony) in #1216
- Feature/docs update by [@leaanthony](https://github.com/leaanthony) in #1218
- feat(website): optimize website and sync documents by [@misitebao](https://github.com/misitebao) in #1219
- docs: sync documents by [@misitebao](https://github.com/misitebao) in #1224
- Default index page by [@leaanthony](https://github.com/leaanthony) in #1229
- Build added win32 compatibility by [@fengweiqiang](https://github.com/fengweiqiang) in #1238
- docs: sync documents by [@misitebao](https://github.com/misitebao) in #1260

## v2.0.0-beta.33 - 2022-03-05

### Added

- NSIS Installer support for creating installers for Windows applications -
  Thanks [@stffabi](https://github.com/stffabi) 🎉
- New frontend:dev:watcher command to spin out 3rd party watchers when using wails dev -
  Thanks [@stffabi](https://github.com/stffabi)🎉
- Remote templates now support version tags - Thanks [@misitebao](https://github.com/misitebao) 🎉

### Fixed

- A number of fixes for ARM Linux providing a huge improvement - Thanks [@ianmjones](https://github.com/ianmjones) 🎉
- Fixed potential Nil reference when discovering the path to `index.html`
- Fixed crash when using `runtime.Log` methods in a production build
- Improvements to internal file handling meaning webworkers will now work on Windows - Thanks [@stffabi](https://github.com/stffabi)🎉

### Changed

- The Webview2 bootstrapper is now run as a normal user and doesn't require admin rights
- The docs have been improved and updated
- Added troubleshooting guide<|MERGE_RESOLUTION|>--- conflicted
+++ resolved
@@ -20,12 +20,9 @@
 - Fixed file drop events on windows. Fixed in [PR](https://github.com/wailsapp/wails/pull/3595) by @FrancescoLuzzi
 - Fixed doctor command not finding pkg-config on Solus. [PR #3670](https://github.com/wailsapp/wails/pull/3670) by [@ianmjones](https://github.com/ianmjones)
 - Fixed binding for struct fields that were exported but had no json tags. [PR #3678](https://github.com/wailsapp/wails/pull/3678)
-<<<<<<< HEAD
 - Fixed a bug where dropping non-file data would cause a crash. Fixed by @leaanthony in [PR #3687](https://github.com/wailsapp/wails/pull/3687)
-=======
 + Fixed file drop events on Windows in [PR](https://github.com/wailsapp/wails/pull/3595) by @FrancescoLuzzi
 + Modified `ZoomFactor` and `IsZoomControlEnabled` options to be Windows-only options in PR[#3644](https://github.com/wailsapp/wails/pull/3644) by @levinit
->>>>>>> d36d1718
 
 ## v2.9.1 - 2024-06-18
 
